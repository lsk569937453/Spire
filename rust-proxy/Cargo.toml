[package]
name = "silverwind"
version = "0.0.20"
<<<<<<< HEAD
authors = ["lsk"]
license = "MIT"
=======
>>>>>>> 5c87dffe
edition = "2021"

[profile.dev]
opt-level = 0
debug = true
split-debuginfo = '...'  # Platform-specific.
debug-assertions = true
overflow-checks = true
lto = true
panic = 'unwind'
incremental = true
codegen-units = 256
rpath = false

[profile.release]
opt-level = 3
debug = false
split-debuginfo = '...'  # Platform-specific.
debug-assertions = false
overflow-checks = false
lto = false
panic = 'unwind'
incremental = false
codegen-units = 16
rpath = false
#debug = true

##Optimize For Size
strip = true

[package.metadata.cross.target.x86_64-unknown-linux-musl]
xargo = false
# dockerfile = "./Dockerfile"
pre-build = [" apt-get -y update && apt-get -y install pkg-config libssl-dev"]

[dependencies]
log = "0.4.20"
clap = { version = "4.5.1", features = ["derive"] }
backtrace = "0.3.69"

thiserror = "1.0.57"

async-trait = "0.1.77"
tokio = { version = "1.36.0",  features = ["full", "tracing"] }
futures = { version = "0.3.30", features = ["thread-pool"]}
bb8 = "0.8.3"
tokio-util = { version = "0.7.10",  features = ["full","time"] }
http-body = "1.0.0"
http-body-util = { version = "0.1.0"}
hyper = { version = "1.2.0",  features = ["full"] }
hyper-util = { version = "0.1.3", features = ["full"] }
bytes = "1"

http = "1.0.0"
oas3 = "0.2.1"
warp = "0.3.4"

dotenvy = "0.15"

lazy_static = "1.4.0"
derive_builder = "0.12.0"
serde_json = "1.0"
serde = "1.0"
serde_yaml = "0.9"
dashmap = "5.4.0"
regex = "1"
serial_test = "1.0.0"
hyper-rustls = {version="0.26.0",features=["webpki-roots"]}
rustls = { version = "0.22", default-features = false,features = ["ring","tls12","logging"] }
tokio-rustls = { version = "0.25", default-features = false }
futures-util = { version = "0.3.1", default-features = false }
rustls-pemfile = "2.1.0"
pkcs8 = { version = "0.7", features = ["encryption", "pem", "std"] }
strum_macros = "0.24.3"
strum = "0.24"
dyn-clone = "1.0.11"
typetag = "0.2"
rand = "0.8.5"
hyper-staticfile = "0.10.0"
url = "2.3.1"
mockall = "0.11.2"
iprange = "0.6.7"
ipnet = "2.7.1"
uuid = {version="1.3.0",features = [
    "v4",                
    "fast-rng",         
    "macro-diagnostics"
]}
base64 = "0.21.0"
log4rs = "1.2.0"
prometheus = "0.13.3"
delay_timer = "0.11.5"
acme-lib = "0.8.2"

num_cpus = "1.0"
sha-1= "0.10.1"
hyper-tls= "0.5.0"
h2 = "0.4.2"
#mockall="0.11.4"
webpki-roots = "0.26.1"
openssl = { version = "0.10.57", features = ["vendored"] }
env_logger= "0.11.2"
rustls-pki-types = "1.3.0"
# native-tls = "0.2.11"
[target.'cfg(not(target_env = "msvc"))'.dependencies]
jemallocator = "0.3.2"


<|MERGE_RESOLUTION|>--- conflicted
+++ resolved
@@ -1,116 +1,110 @@
-[package]
-name = "silverwind"
-version = "0.0.20"
-<<<<<<< HEAD
-authors = ["lsk"]
-license = "MIT"
-=======
->>>>>>> 5c87dffe
-edition = "2021"
-
-[profile.dev]
-opt-level = 0
-debug = true
-split-debuginfo = '...'  # Platform-specific.
-debug-assertions = true
-overflow-checks = true
-lto = true
-panic = 'unwind'
-incremental = true
-codegen-units = 256
-rpath = false
-
-[profile.release]
-opt-level = 3
-debug = false
-split-debuginfo = '...'  # Platform-specific.
-debug-assertions = false
-overflow-checks = false
-lto = false
-panic = 'unwind'
-incremental = false
-codegen-units = 16
-rpath = false
-#debug = true
-
-##Optimize For Size
-strip = true
-
-[package.metadata.cross.target.x86_64-unknown-linux-musl]
-xargo = false
-# dockerfile = "./Dockerfile"
-pre-build = [" apt-get -y update && apt-get -y install pkg-config libssl-dev"]
-
-[dependencies]
-log = "0.4.20"
-clap = { version = "4.5.1", features = ["derive"] }
-backtrace = "0.3.69"
-
-thiserror = "1.0.57"
-
-async-trait = "0.1.77"
-tokio = { version = "1.36.0",  features = ["full", "tracing"] }
-futures = { version = "0.3.30", features = ["thread-pool"]}
-bb8 = "0.8.3"
-tokio-util = { version = "0.7.10",  features = ["full","time"] }
-http-body = "1.0.0"
-http-body-util = { version = "0.1.0"}
-hyper = { version = "1.2.0",  features = ["full"] }
-hyper-util = { version = "0.1.3", features = ["full"] }
-bytes = "1"
-
-http = "1.0.0"
-oas3 = "0.2.1"
-warp = "0.3.4"
-
-dotenvy = "0.15"
-
-lazy_static = "1.4.0"
-derive_builder = "0.12.0"
-serde_json = "1.0"
-serde = "1.0"
-serde_yaml = "0.9"
-dashmap = "5.4.0"
-regex = "1"
-serial_test = "1.0.0"
-hyper-rustls = {version="0.26.0",features=["webpki-roots"]}
-rustls = { version = "0.22", default-features = false,features = ["ring","tls12","logging"] }
-tokio-rustls = { version = "0.25", default-features = false }
-futures-util = { version = "0.3.1", default-features = false }
-rustls-pemfile = "2.1.0"
-pkcs8 = { version = "0.7", features = ["encryption", "pem", "std"] }
-strum_macros = "0.24.3"
-strum = "0.24"
-dyn-clone = "1.0.11"
-typetag = "0.2"
-rand = "0.8.5"
-hyper-staticfile = "0.10.0"
-url = "2.3.1"
-mockall = "0.11.2"
-iprange = "0.6.7"
-ipnet = "2.7.1"
-uuid = {version="1.3.0",features = [
-    "v4",                
-    "fast-rng",         
-    "macro-diagnostics"
-]}
-base64 = "0.21.0"
-log4rs = "1.2.0"
-prometheus = "0.13.3"
-delay_timer = "0.11.5"
-acme-lib = "0.8.2"
-
-num_cpus = "1.0"
-sha-1= "0.10.1"
-hyper-tls= "0.5.0"
-h2 = "0.4.2"
-#mockall="0.11.4"
-webpki-roots = "0.26.1"
-openssl = { version = "0.10.57", features = ["vendored"] }
-env_logger= "0.11.2"
-rustls-pki-types = "1.3.0"
-# native-tls = "0.2.11"
-[target.'cfg(not(target_env = "msvc"))'.dependencies]
-jemallocator = "0.3.2"
-
-
+[package]
+name = "silverwind"
+version = "0.0.21"
+authors = ["lsk"]
+license = "MIT"
+edition = "2021"
+
+[profile.dev]
+opt-level = 0
+debug = true
+split-debuginfo = '...'  # Platform-specific.
+debug-assertions = true
+overflow-checks = true
+lto = true
+panic = 'unwind'
+incremental = true
+codegen-units = 256
+rpath = false
+
+[profile.release]
+opt-level = 3
+debug = false
+split-debuginfo = '...'  # Platform-specific.
+debug-assertions = false
+overflow-checks = false
+lto = false
+panic = 'unwind'
+incremental = false
+codegen-units = 16
+rpath = false
+#debug = true
+
+##Optimize For Size
+strip = true
+
+[package.metadata.cross.target.x86_64-unknown-linux-musl]
+xargo = false
+# dockerfile = "./Dockerfile"
+pre-build = [" apt-get -y update && apt-get -y install pkg-config libssl-dev"]
+
+[dependencies]
+log = "0.4.20"
+clap = { version = "4.5.1", features = ["derive"] }
+backtrace = "0.3.69"
+anyhow = { version = "1.0.80", default-features = false }
+
+
+
+async-trait = "0.1.77"
+tokio = { version = "1.36.0",  features = ["full", "tracing"] }
+futures = { version = "0.3.30", features = ["thread-pool"]}
+bb8 = "0.8.3"
+tokio-util = { version = "0.7.10",  features = ["full","time"] }
+http-body = "1.0.0"
+http-body-util = { version = "0.1.0"}
+hyper = { version = "0.14.28",  features = ["full"] }
+http = "0.2.9"
+oas3 = "0.2.1"
+warp = "0.3.4"
+
+dotenvy = "0.15"
+
+lazy_static = "1.4.0"
+derive_builder = "0.12.0"
+serde_json = "1.0"
+serde = "1.0"
+serde_yaml = "0.9"
+dashmap = "5.4.0"
+regex = "1"
+serial_test = "1.0.0"
+hyper-rustls = {version="0.23.2",features=["webpki-roots"]}
+rustls = { version = "0.20.1", default-features = false, features = ["tls12"] }
+tokio-rustls = { version = "0.23", default-features = false }
+futures-util = { version = "0.3.1", default-features = false }
+rustls-pemfile = "1.0.2"
+pkcs8 = { version = "0.7", features = ["encryption", "pem", "std"] }
+strum_macros = "0.24.3"
+strum = "0.24"
+dyn-clone = "1.0.11"
+typetag = "0.2"
+rand = "0.8.5"
+hyper-staticfile = "0.9.5"
+url = "2.3.1"
+mockall = "0.11.2"
+iprange = "0.6.7"
+ipnet = "2.7.1"
+uuid = {version="1.3.0",features = [
+    "v4",                
+    "fast-rng",         
+    "macro-diagnostics"
+]}
+base64 = "0.21.0"
+log4rs = "1.2.0"
+prometheus = "0.13.3"
+delay_timer = "0.11.5"
+acme-lib = "0.8.2"
+
+num_cpus = "1.0"
+sha-1= "0.10.1"
+hyper-tls= "0.5.0"
+h2 = "0.3.16"
+#mockall="0.11.4"
+webpki-roots = "0.23.0"
+openssl = { version = "0.10.57", features = ["vendored"] }
+env_logger= "0.11.2"
+# native-tls = "0.2.11"
+[target.'cfg(not(target_env = "msvc"))'.dependencies]
+jemallocator = "0.3.2"
+
+