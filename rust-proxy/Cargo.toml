[package]
name = "spire"
version = "0.0.22"
authors = ["lsk"]
license = "Apache-2.0"
edition = "2021"

[profile.dev]
opt-level = 0
debug = true
split-debuginfo = '...'  # Platform-specific.
debug-assertions = true
overflow-checks = true
lto = true
panic = 'unwind'
incremental = true
codegen-units = 256
rpath = false

[profile.release]
opt-level = 3
debug = false
split-debuginfo = '...'  # Platform-specific.
debug-assertions = false
overflow-checks = false
lto = false
panic = 'unwind'
incremental = false
codegen-units = 16
rpath = false
#debug = true

##Optimize For Size
strip = true


[dependencies]
acme-lib = "0.8.2"
async-trait = "0.1.77"
axum = { version = "0.8.4", features = ["macros"] }
<<<<<<< HEAD
backtrace = "0.3.75"
base64 = "0.22.1"
bytes = "1"
chrono = "0.4.41"
clap = { version = "4.5.38", features = ["derive"] }
=======
backtrace = "0.3.69"
base64 = "0.22.0"
bytes = "1"
chrono = "0.4.26"
clap = { version = "4.5.32", features = ["derive"] }
>>>>>>> e44c1b9b
delay_timer = "0.11.6"
derive_builder = "0.20.2"
dyn-clone = "1.0.11"
env_logger = "0.11.2"
futures = { version = "0.3.30", features = ["thread-pool"] }
futures-util = { version = "0.3.1", default-features = false }

h2 = "0.4.10"
http = "1.0.0"
http-body = "1.0.0"
http-body-util = { version = "0.1.0" }
hyper = { version = "1.2.0", features = ["full"] }
hyper-rustls = { version = "0.27.5", default-features = false, features = ["webpki-roots","native-tokio", "http1", "tls12", "logging"] }
hyper-staticfile = "0.10.0"
hyper-tls = "0.6.0"
hyper-util = { version = "0.1.12", features = ["full"] }
ipnet = "2.7.1"
iprange = "0.6.7"
lazy_static = "1.4.0"
log = "0.4.20"
log4rs = "1.2.0"
mockall = "0.13.1"
num_cpus = "1.0"
pkcs8 = { version = "0.10.2", features = ["encryption", "pem", "std"] }
prometheus = "0.14.0"
rand = "0.9.1"
regex = "1"
rustls = { version = "0.23.27", default-features = false, features = ["ring","tls12","logging"] }
rustls-pemfile = "2.1.0"
rustls-pki-types = "1.12.0"
serde = "1.0"
serde_json = "1.0"
serde_yaml = "0.9.33"
serial_test = "3.2.0"
sha-1 = "0.10.1"
strum_macros = "0.27.1"
thiserror = "2.0.12"
tokio = { version = "1.36.0", features = ["full", "tracing"] }
tokio-rustls = { version = "0.26.2", default-features = false }
tokio-util = { version = "0.7.10", features = ["full","time"] }
tower = { version = "0.5.2", features = ["util"] }
tower-http = { version = "0.6.4", features = ["full"] }
tracing = "0.1.41"
tracing-appender = "0.2.3"
tracing-subscriber = "0.3.19"
typetag = "0.2"
url = "2.3.1"
uuid = { version = "1.3.0", features = ["v4", "fast-rng","macro-diagnostics"] }
webpki-roots = "1.0.0"
# native-tls = "0.2.11"
[target.'cfg(not(target_env = "msvc"))'.dependencies]
jemallocator = "0.5.4"

<|MERGE_RESOLUTION|>--- conflicted
+++ resolved
@@ -38,19 +38,12 @@
 acme-lib = "0.8.2"
 async-trait = "0.1.77"
 axum = { version = "0.8.4", features = ["macros"] }
-<<<<<<< HEAD
 backtrace = "0.3.75"
 base64 = "0.22.1"
 bytes = "1"
 chrono = "0.4.41"
 clap = { version = "4.5.38", features = ["derive"] }
-=======
-backtrace = "0.3.69"
-base64 = "0.22.0"
-bytes = "1"
-chrono = "0.4.26"
-clap = { version = "4.5.32", features = ["derive"] }
->>>>>>> e44c1b9b
+
 delay_timer = "0.11.6"
 derive_builder = "0.20.2"
 dyn-clone = "1.0.11"
